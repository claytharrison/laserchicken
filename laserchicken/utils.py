import datetime

import numpy as np

from laserchicken import keys, _version

def get_point(point_cloud, index):
    """
    Get x, y, z tuple of one or more points in a point cloud.

    :param point_cloud: point cloud containing the point of interest
    :param index: index of the point within the point cloud
    :return: x, y, z as a tuple of floats
    """
    return point_cloud[keys.point]["x"]["data"][index], point_cloud[keys.point]["y"]["data"][index], \
           point_cloud[keys.point]["z"]["data"][index]


def get_attribute_value(point_cloud, index, attribute_name):
    """
    Get value of a single attribute of a single point in a point cloud.

    :param point_cloud: point cloud containing the point of interest
    :param index: index of the point within the point cloud
    :param attribute_name: attribute name
    :return: value of the attribute of the point
    """
    return point_cloud[keys.point][attribute_name]["data"][index]


def get_features(point_cloud, index, attribute_names):
    """
    Get value of each attribute in a list for a single point in a point cloud.

    :param point_cloud: point cloud containing the point of interest
    :param index: index of the point within the point cloud
    :param attribute_names: attribute names
    :return: list of values of the attributes of the point
    """
    return (point_cloud[keys.point][f]["data"][index] for f in attribute_names)


def copy_pointcloud(source_point_cloud, array_mask=None):
    """
    Makes a deep copy of a point cloud dict using the array mask when copying the points.

    :param source_point_cloud: Input point cloud
    :param array_mask: A mask indicating which points to copy.
    :return: The copy including only the masked points.
    """
    result = {}
    for key, value in source_point_cloud.items():
        if isinstance(value, dict):
            new_value = copy_pointcloud(value, array_mask)
        elif isinstance(value, np.ndarray):
            if array_mask is not None:
                new_value = value[array_mask] if any(value) else np.copy(value)
            else:
                new_value = np.copy(value)
        else:
            new_value = value
        result[key] = new_value
    return result


def add_metadata(point_cloud, module, params):
    """
    Adds module metadata to point cloud provenance

    :param point_cloud:
    :param module:
    :param params:
    :return:
    """
    msg = {"time": datetime.datetime.utcnow(),
           "module": module.__name__ if hasattr(module, "__name__") else str(module)}
    if any(params):
        msg["parameters"] = params
    msg["version"] = _version.__version__
    if(keys.provenance not in point_cloud):
        point_cloud[keys.provenance] = []
    point_cloud[keys.provenance].append(msg)


def fit_plane_svd(xpts, ypts, zpts):
    """
    Fit a plane to a series of points given as x,y,z coordinates.
<<<<<<< HEAD

    r=Return the normal vector to the plane
    Use the SVD methods described for example here
    https://www.ltu.se/cms_fs/1.51590!/svd-fitting.pdf

=======
    r=Return the normal vector to the plane
    Use the SVD methods described for example here
    https://www.ltu.se/cms_fs/1.51590!/svd-fitting.pdf
>>>>>>> b68739ba
    :param x: x coordinate of the points
    :param y: y coordinate of the points
    :param z: z coordinate of the points
    :return: normal vector of the plane
    """
    # check size consistency
    if xpts.size != ypts.size or xpts.size != zpts.size or ypts.size != zpts.size:
        raise AssertionError("coordinate size don't match")
    npts = xpts.size

    # form the A matrix of the coordinate
    a = np.column_stack((xpts, ypts, zpts))
    a -= np.sum(a, 0) / npts

    # compute the SVD
    u, _, _ = np.linalg.svd(a.T)

    # return the normal vector
    return u[:, 2]

<<<<<<< HEAD

=======
>>>>>>> b68739ba
def fit_plane(x, y, a):
    """
    Fit a plane and return a function that returns a for every given x and y.

    Solves Ax = b where A is the matrix of (x,y) combinations, x are the plane parameters, and b the values.
    Example:
    >>> points = np.random.rand(100, 3)
    >>> f = fit_plane(points[:, 0], points[:, 1], points[:, 2])
    >>> new_points = np.random.rand(10, 3)
    >>> f(new_points[0], new_points [1])

    :param x: x coordinates
    :param y: y coordinates
    :param a: value (for instance height)
    :return: function that returns a for every given x and y
    """
    matrix = np.column_stack((np.ones(x.size), x, y))
    parameters, _, _, _ = np.linalg.lstsq(matrix, a)
    return lambda x_in, y_in: np.stack((np.ones(len(x)), x_in, y_in)).T.dot(parameters)
<|MERGE_RESOLUTION|>--- conflicted
+++ resolved
@@ -85,17 +85,11 @@
 def fit_plane_svd(xpts, ypts, zpts):
     """
     Fit a plane to a series of points given as x,y,z coordinates.
-<<<<<<< HEAD
-
+    
     r=Return the normal vector to the plane
     Use the SVD methods described for example here
     https://www.ltu.se/cms_fs/1.51590!/svd-fitting.pdf
 
-=======
-    r=Return the normal vector to the plane
-    Use the SVD methods described for example here
-    https://www.ltu.se/cms_fs/1.51590!/svd-fitting.pdf
->>>>>>> b68739ba
     :param x: x coordinate of the points
     :param y: y coordinate of the points
     :param z: z coordinate of the points
@@ -116,10 +110,7 @@
     # return the normal vector
     return u[:, 2]
 
-<<<<<<< HEAD
 
-=======
->>>>>>> b68739ba
 def fit_plane(x, y, a):
     """
     Fit a plane and return a function that returns a for every given x and y.
