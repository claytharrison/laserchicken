--- conflicted
+++ resolved
@@ -3,7 +3,6 @@
 import numpy as np
 
 from laserchicken import keys, _version
-
 
 def get_point(point_cloud, index):
     """
@@ -78,10 +77,9 @@
     if any(params):
         msg["parameters"] = params
     msg["version"] = _version.__version__
-<<<<<<< HEAD
-    if(keys.provenance not in pc):
-        pc[keys.provenance] = []
-    pc[keys.provenance].append(msg)
+    if(keys.provenance not in point_cloud):
+        point_cloud[keys.provenance] = []
+    point_cloud[keys.provenance].append(msg)
 
 
 def fit_plane_svd(xpts, ypts, zpts):
@@ -113,30 +111,6 @@
     return u[:, 2]
 
 
-def generate_random_points_inplane(nvect, dparam=0, npts=100, eps=0.0):
-    """
-    Generate a series of point all belonging to a plane.
-
-    :param nvect: normal vector of the plane
-    :param dparam: zero point value of the plane
-    :param npts: number of points
-    :param eps: std of the gaussian noise added to the z values of the planes
-    :return: x,y,z coordinate of the points
-    """
-    if isinstance(nvect, list):
-        nvect = np.array(nvect)
-    a, b, c = nvect / np.linalg.norm(nvect)
-    x, y = np.random.rand(npts), np.random.rand(npts)
-    z = (dparam - a * x - b * y) / c
-    if eps > 0:
-        z += np.random.normal(loc=0., scale=eps, size=npts)
-    return x, y, z
-=======
-    if keys.provenance not in point_cloud:
-        point_cloud[keys.provenance] = []
-    point_cloud[keys.provenance].append(msg)
-
-
 def fit_plane(x, y, a):
     """
     Fit a plane and return a function that returns a for every given x and y.
@@ -156,4 +130,3 @@
     matrix = np.column_stack((np.ones(x.size), x, y))
     parameters, _, _, _ = np.linalg.lstsq(matrix, a)
     return lambda x_in, y_in: np.stack((np.ones(len(x)), x_in, y_in)).T.dot(parameters)
->>>>>>> a7e70c3e
