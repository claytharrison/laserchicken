import datetime

import numpy as np

from laserchicken import keys, _version


def get_point(point_cloud, index):
    """
    Get x, y, z tuple of one or more points in a point cloud.

    :param point_cloud: point cloud containing the point of interest
    :param index: index of the point within the point cloud
    :return: x, y, z as a tuple of floats
    """
    return point_cloud[keys.point]["x"]["data"][index], point_cloud[keys.point]["y"]["data"][index], \
           point_cloud[keys.point]["z"]["data"][index]


def get_attribute_value(point_cloud, index, attribute_name):
    """
    Get value of a single attribute of a single point in a point cloud.

    :param point_cloud: point cloud containing the point of interest
    :param index: index of the point within the point cloud
    :param attribute_name: attribute name
    :return: value of the attribute of the point
    """
    return point_cloud[keys.point][attribute_name]["data"][index]


def get_features(point_cloud, index, attribute_names):
    """
    Get value of each attribute in a list for a single point in a point cloud.

    :param point_cloud: point cloud containing the point of interest
    :param index: index of the point within the point cloud
    :param attribute_names: attribute names
    :return: list of values of the attributes of the point
    """
    return (point_cloud[keys.point][f]["data"][index] for f in attribute_names)


def copy_pointcloud(source_point_cloud, array_mask=None):
    """
    Makes a deep copy of a point cloud dict using the array mask when copying the points.

    :param source_point_cloud: Input point cloud
    :param array_mask: A mask indicating which points to copy.
    :return: The copy including only the masked points.
    """
    result = {}
    for key, value in source_point_cloud.items():
        if isinstance(value, dict):
            new_value = copy_pointcloud(value, array_mask)
        elif isinstance(value, np.ndarray):
            if array_mask is not None:
                new_value = value[array_mask] if any(value) else np.copy(value)
            else:
                new_value = np.copy(value)
        else:
            new_value = value
        result[key] = new_value
    return result


def add_metadata(point_cloud, module, params):
    """
    Adds module metadata to point cloud provenance

    :param point_cloud:
    :param module:
    :param params:
    :return:
    """
    msg = {"time": datetime.datetime.utcnow(),
           "module": module.__name__ if hasattr(module, "__name__") else str(module)}
    if any(params):
        msg["parameters"] = params
    msg["version"] = _version.__version__
<<<<<<< HEAD
    if(keys.provenance not in pc):
        pc[keys.provenance] = []
    pc[keys.provenance].append(msg)


def fit_plane_svd(xpts, ypts, zpts):
    """
    Fit a plane to a series of points given as x,y,z coordinates.
    r=Return the normal vector to the plane
    Use the SVD methods described for example here
    https://www.ltu.se/cms_fs/1.51590!/svd-fitting.pdf
    :param x: x coordinate of the points
    :param y: y coordinate of the points
    :param z: z coordinate of the points
    :return: normal vector of the plane
    """
    # check size consistency
    if xpts.size != ypts.size or xpts.size != zpts.size or ypts.size != zpts.size:
        raise AssertionError("coordinate size don't match")
    npts = xpts.size

    # form the A matrix of the coordinate
    a = np.column_stack((xpts, ypts, zpts))
    a -= np.sum(a, 0) / npts

    # compute the SVD
    u, _, _ = np.linalg.svd(a.T)

    # return the normal vector
    return u[:, 2]
=======
    if keys.provenance not in point_cloud:
        point_cloud[keys.provenance] = []
    point_cloud[keys.provenance].append(msg)


def fit_plane(x, y, a):
    """
    Fit a plane and return a function that returns a for every given x and y.

    Solves Ax = b where A is the matrix of (x,y) combinations, x are the plane parameters, and b the values.
    Example:
    >>> points = np.random.rand(100, 3)
    >>> f = fit_plane(points[:, 0], points[:, 1], points[:, 2])
    >>> new_points = np.random.rand(10, 3)
    >>> f(new_points[0], new_points [1])

    :param x: x coordinates
    :param y: y coordinates
    :param a: value (for instance height)
    :return: function that returns a for every given x and y
    """
    matrix = np.column_stack((np.ones(x.size), x, y))
    parameters, _, _, _ = np.linalg.lstsq(matrix, a)
    return lambda x_in, y_in: np.stack((np.ones(len(x)), x_in, y_in)).T.dot(parameters)
>>>>>>> a7e70c3e
<|MERGE_RESOLUTION|>--- conflicted
+++ resolved
@@ -78,7 +78,6 @@
     if any(params):
         msg["parameters"] = params
     msg["version"] = _version.__version__
-<<<<<<< HEAD
     if(keys.provenance not in pc):
         pc[keys.provenance] = []
     pc[keys.provenance].append(msg)
@@ -109,11 +108,6 @@
 
     # return the normal vector
     return u[:, 2]
-=======
-    if keys.provenance not in point_cloud:
-        point_cloud[keys.provenance] = []
-    point_cloud[keys.provenance].append(msg)
-
 
 def fit_plane(x, y, a):
     """
@@ -134,4 +128,3 @@
     matrix = np.column_stack((np.ones(x.size), x, y))
     parameters, _, _, _ = np.linalg.lstsq(matrix, a)
     return lambda x_in, y_in: np.stack((np.ones(len(x)), x_in, y_in)).T.dot(parameters)
->>>>>>> a7e70c3e
