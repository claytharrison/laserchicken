--- conflicted
+++ resolved
@@ -189,12 +189,7 @@
 
     def setUp(self):
         """Set up the test."""
-<<<<<<< HEAD
-        self.point_cloud = load(os.path.join(
-            self._test_data_source, self._test_file_name))
-=======
-        self.point_cloud = read_las.read(os.path.join(self._test_data_source, self._test_file_name))
->>>>>>> 1555cf61
+        self.point_cloud = load(os.path.join(self._test_data_source, self._test_file_name))
 
         random.seed(102938482634)
         self.target_point_cloud = self._get_random_targets()
