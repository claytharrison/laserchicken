import os
import random
import unittest

import numpy as np

from laserchicken import keys, load, utils
from laserchicken.compute_neighbors import compute_neighborhoods
from laserchicken.feature_extractor.pulse_penetration_feature_extractor import PulsePenetrationFeatureExtractor
from laserchicken.volume_specification import InfiniteCylinder


class TestPulsePenetrationFeatureExtractorArtificialData(unittest.TestCase):
    """Test the pulse extractor on artificial data."""

    def test_pulse(self):
        """Pulse extractor on artificial data should yield expected feature values."""
        extractor = PulsePenetrationFeatureExtractor()
        pp_ratio = extractor.extract(self.point_cloud, [self.neighborhood], None, None, None)[0]
        self.assertEqual(pp_ratio, self.expected_pp_ratio)

    def _set_plane_data(self):
        """Create two planes of ground point at z = +- 0.1."""
        n_points = 10
        pos = np.linspace(-self.radius, self.radius, n_points)
        self.points_per_plane = 2 * n_points ** 2
        for z in [-0.1, 0.1]:
            for x in pos:
                for y in pos:
                    self.xyz.append([x, y, z])
                    self.pt_type.append(2)

    def _set_sphere_data(self):
        """Create a sphere of vegetation point centered at 0."""
        nteta, nphi = 11, 11
        self.npt_sphere = nteta * nphi
        teta = np.linspace(0.1, 2 * np.pi, nteta)
        phi = np.linspace(0.1, np.pi, nphi)
        r = self.radius
        for t in teta:
            for p in phi:
                x = r * np.cos(t) * np.sin(p)
                y = r * np.sin(t) * np.sin(p)
                z = r * np.cos(p)
                self.xyz.append([x, y, z])
                self.pt_type.append(np.random.randint(3, 6))

    def _get_pc(self):
        return {keys.point: {'x': {'type': 'double', 'data': self.xyz[:, 0]},
                             'y': {'type': 'double', 'data': self.xyz[:, 1]},
                             'z': {'type': 'double', 'data': self.xyz[:, 2]},
                             'raw_classification': {'type': 'int', 'data': self.pt_type}}}, len(self.xyz)

    def setUp(self):
        """Set up the data for the test."""
        # set up the point cloud
        self.radius = 0.5
        self.xyz, self.pt_type = [], []
        self._set_sphere_data()
        self._set_plane_data()
        self.xyz = np.array(self.xyz)
        self.point_cloud, n_points = self._get_pc()

        # get the entire neighborhood
        self.neighborhood = list(range(n_points))

        # theo val
        self.expected_pp_ratio = float(self.points_per_plane) / n_points


class TestPulsePenetratioFeatureExtractorRealData(unittest.TestCase):
    """Test the pulse extractor on real data and make sure it doesn't crash."""
    _test_file_name = 'AHN3.las'
    _test_data_source = 'testdata'
    point_cloud = None
    target_point_cloud = None
    cyl = None
    target_point_cloud_index = None

    def test_valid(self):
        """Compute the echo ratio for a sphere/cylinder at different target points without crashing."""
        # read the data
<<<<<<< HEAD
        self.point_cloud = load(os.path.join(
            self._test_data_source, self._test_file_name))
=======
        self.point_cloud = read_las.read(os.path.join(self._test_data_source, self._test_file_name))
>>>>>>> 1555cf61

        # get the target point clouds
        random.seed(102938482634)
        self.target_point_cloud = self._get_random_targets()
        self.target_point_cloud_index = 0

        # volume descriptions
        radius = 0.5
        self.cyl = InfiniteCylinder(radius)
        neighborhoods = compute_neighborhoods(self.point_cloud, self.target_point_cloud, self.cyl)

        # extractor
        extractor = PulsePenetrationFeatureExtractor()
        extractor.extract(self.point_cloud, neighborhoods, None, None, None)

    def _get_random_targets(self):
        """Get a random target pc."""
        num_all_pc_points = len(self.point_cloud[keys.point]["x"]["data"])
        rand_indices = [random.randint(0, num_all_pc_points)
                        for _ in range(20)]
        return utils.copy_point_cloud(self.point_cloud, rand_indices)


if __name__ == '__main__':
    unittest.main()<|MERGE_RESOLUTION|>--- conflicted
+++ resolved
@@ -80,12 +80,7 @@
     def test_valid(self):
         """Compute the echo ratio for a sphere/cylinder at different target points without crashing."""
         # read the data
-<<<<<<< HEAD
-        self.point_cloud = load(os.path.join(
-            self._test_data_source, self._test_file_name))
-=======
-        self.point_cloud = read_las.read(os.path.join(self._test_data_source, self._test_file_name))
->>>>>>> 1555cf61
+        self.point_cloud = load(os.path.join(self._test_data_source, self._test_file_name))
 
         # get the target point clouds
         random.seed(102938482634)
