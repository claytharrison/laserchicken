--- conflicted
+++ resolved
@@ -3,14 +3,10 @@
 import itertools
 import re
 import numpy as np
-<<<<<<< HEAD
-from laserchicken import keys,utils
+from laserchicken import keys, utils
 from .entropy_feature_extractor import EntropyFeatureExtractor
-=======
-from laserchicken import keys, utils
 from .eigenvals_feature_extractor import EigenValueFeatureExtractor
 
->>>>>>> 0457a7dd
 
 def _feature_map(module_name=__name__):
     """Construct a mapping from feature names to feature extractor classes."""
@@ -21,15 +17,11 @@
         for feature_name in extractor.provides()
     }
 
-
+  
 FEATURES = _feature_map()
 
 
-<<<<<<< HEAD
 def compute_features(env_point_cloud, neighborhoods, target_point_cloud, feature_names, overwrite = False, **kwargs):
-=======
-def compute_features(env_point_cloud, neighborhoods, target_point_cloud, feature_names, overwrite=False):
->>>>>>> 0457a7dd
     ordered_features = _make_feature_list(feature_names)
     targetsize = len(target_point_cloud[keys.point]["x"]["data"])
     for feature in ordered_features:
