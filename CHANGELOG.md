# Changelog
All notable changes to this project will be documented in this file.

The format is based on [Keep a Changelog](https://keepachangelog.com/en/1.0.0/)
and this project adheres to [Semantic Versioning](https://semver.org/spec/v2.0.0.html).

## 0.3.3 - 2020-
<<<<<<< HEAD
## Added:
- build_volume module
- the most relevant functions can be now imported directly from laserchicken

## Changed:
- Some of the existing modules have been renamed/restructured (breaking changes!):
    - `normalization` --> `normalize`
    - `feature_extraction` created (functions moved from `feature_extractor/__init__.py`)
    - `select` and `spatial_selection` merged into `filter`, with the function `select_polygon` allowing to deal with all the spatial selection functionalities
    - format-specific `read_*` and `write_*` modules replaced by `load` and `export`
=======
- Changed:
    - compute neighborhoods returns generator with neighborhoods instead of nested neighborhoods like it did before (breaking change!)
>>>>>>> 1555cf61

## 0.3.2 - 2019-12-12
## Added
- Features added:
    - max_intensity
    - min_intensity
    - range_intensity
    - mean_intensity
    - std_intensity
    - coeff_var_intensity

## Changed
- Features renamed:
    - max_norm_z --> min_normalized_height
    - min_norm_z --> max_normalized_height
    - range_norm_z --> range_normalized_height
    - mean_norm_z --> mean_normalized_height
    - std_norm_z --> std_normalized_height
    - coeff_var_norm_z --> coeff_var_normalized_height
    - density_absolute_mean_norm_z --> density_absolute_mean_normalized_height
    - entropy_norm_z --> entropy_normalized_height
    - kurto_norm_z --> kurto_normalized_height
    - skew_norm_z --> median_normalized_height
    - var_z --> skew_normalized_height
    - perc_1_norm_z --> var_normalized_height
    - perc_100_norm_z --> perc_1_normalized_height

## 0.3.1 - 2019-09-25
## Added
- Percentiles 1-100
- Percentiles normalized height 1-100
- Band ratio feature extractor 
- Function to list available feature extractors
- Tutorial notebook

## Changed
- Echo ratio no longer gives percentage (removed factor 100)

## Fixed
- Bug in reading ply file with comments in unexpected format
- Bug in normal vector and slope

## Removed

## 0.3.0 - 2019-02-27
## Added
- Normalization module
- General tests that all current and future feature extractors will be checked against.
- Possibility to have a randomly subsampled (fixed) number of neighbors (eg for faster feature calculation)
- Added feature extractors based on normalized height

## Changed
- Many feature calculations are done in a vectorized way
- z_entropy feature renamed to entropy_z for consistency
- density_absolute_mean feature renamed to density_absolute_mean_z for consistency
- perc_10 features renamed to perc_10_z for consistency

## Fixed
- Corner cases for many feature extractors (e.g. zero points)
- Bug in slope feature calculation
- Bug in fix density absolute mean feature calculation

## Removed

## [0.1.0] - 2018-04-17<|MERGE_RESOLUTION|>--- conflicted
+++ resolved
@@ -5,21 +5,17 @@
 and this project adheres to [Semantic Versioning](https://semver.org/spec/v2.0.0.html).
 
 ## 0.3.3 - 2020-
-<<<<<<< HEAD
 ## Added:
 - build_volume module
 - the most relevant functions can be now imported directly from laserchicken
 
 ## Changed:
+- compute neighborhoods returns generator with neighborhoods instead of nested neighborhoods like it did before (breaking change!)
 - Some of the existing modules have been renamed/restructured (breaking changes!):
     - `normalization` --> `normalize`
     - `feature_extraction` created (functions moved from `feature_extractor/__init__.py`)
     - `select` and `spatial_selection` merged into `filter`, with the function `select_polygon` allowing to deal with all the spatial selection functionalities
     - format-specific `read_*` and `write_*` modules replaced by `load` and `export`
-=======
-- Changed:
-    - compute neighborhoods returns generator with neighborhoods instead of nested neighborhoods like it did before (breaking change!)
->>>>>>> 1555cf61
 
 ## 0.3.2 - 2019-12-12
 ## Added
